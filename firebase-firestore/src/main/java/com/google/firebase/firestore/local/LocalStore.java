// Copyright 2018 Google LLC
//
// Licensed under the Apache License, Version 2.0 (the "License");
// you may not use this file except in compliance with the License.
// You may obtain a copy of the License at
//
//      http://www.apache.org/licenses/LICENSE-2.0
//
// Unless required by applicable law or agreed to in writing, software
// distributed under the License is distributed on an "AS IS" BASIS,
// WITHOUT WARRANTIES OR CONDITIONS OF ANY KIND, either express or implied.
// See the License for the specific language governing permissions and
// limitations under the License.

package com.google.firebase.firestore.local;

import static com.google.firebase.firestore.util.Assert.hardAssert;
import static java.util.Arrays.asList;

import android.util.SparseArray;
import androidx.annotation.Nullable;
import com.google.firebase.Timestamp;
import com.google.firebase.database.collection.ImmutableSortedMap;
import com.google.firebase.database.collection.ImmutableSortedSet;
import com.google.firebase.firestore.auth.User;
import com.google.firebase.firestore.core.Query;
import com.google.firebase.firestore.core.TargetIdGenerator;
import com.google.firebase.firestore.model.Document;
import com.google.firebase.firestore.model.DocumentKey;
import com.google.firebase.firestore.model.MaybeDocument;
import com.google.firebase.firestore.model.NoDocument;
import com.google.firebase.firestore.model.SnapshotVersion;
import com.google.firebase.firestore.model.mutation.Mutation;
import com.google.firebase.firestore.model.mutation.MutationBatch;
import com.google.firebase.firestore.model.mutation.MutationBatchResult;
import com.google.firebase.firestore.model.mutation.PatchMutation;
import com.google.firebase.firestore.model.mutation.Precondition;
import com.google.firebase.firestore.model.value.ObjectValue;
import com.google.firebase.firestore.remote.RemoteEvent;
import com.google.firebase.firestore.remote.TargetChange;
import com.google.firebase.firestore.util.Logger;
import com.google.protobuf.ByteString;
import java.util.ArrayList;
import java.util.HashMap;
import java.util.HashSet;
import java.util.List;
import java.util.Map;
import java.util.Map.Entry;
import java.util.Set;
import java.util.concurrent.TimeUnit;

/**
 * Local storage in the Firestore client. Coordinates persistence components like the mutation queue
 * and remote document cache to present a latency compensated view of stored data.
 *
 * <p>The LocalStore is responsible for accepting mutations from the Sync Engine. Writes from the
 * client are put into a queue as provisional Mutations until they are processed by the RemoteStore
 * and confirmed as having been written to the server.
 *
 * <p>The local store provides the local version of documents that have been modified locally. It
 * maintains the constraint:
 *
 * <p>LocalDocument = RemoteDocument + Active(LocalMutations)
 *
 * <p>(Active mutations are those that are enqueued and have not been previously acknowledged or
 * rejected).
 *
 * <p>The RemoteDocument ("ground truth") state is provided via the applyChangeBatch method. It will
 * be some version of a server-provided document OR will be a server-provided document PLUS
 * acknowledged mutations:
 *
 * <p>RemoteDocument' = RemoteDocument + Acknowledged(LocalMutations)
 *
 * <p>Note that this "dirty" version of a RemoteDocument will not be identical to a server base
 * version, since it has LocalMutations added to it pending getting an authoritative copy from the
 * server.
 *
 * <p>Since LocalMutations can be rejected by the server, we have to be able to revert a
 * LocalMutation that has already been applied to the LocalDocument (typically done by replaying all
 * remaining LocalMutations to the RemoteDocument to re-apply).
 *
 * <p>The LocalStore is responsible for the garbage collection of the documents it contains. For
 * now, it every doc referenced by a view, the mutation queue, or the RemoteStore.
 *
 * <p>It also maintains the persistence of mapping queries to resume tokens and target ids. It needs
 * to know this data about queries to properly know what docs it would be allowed to garbage
 * collect.
 *
 * <p>The LocalStore must be able to efficiently execute queries against its local cache of the
 * documents, to provide the initial set of results before any remote changes have been received.
 */
public final class LocalStore {
  /**
   * The maximum time to leave a resume token buffered without writing it out. This value is
   * arbitrary: it's long enough to avoid several writes (possibly indefinitely if updates come more
   * frequently than this) but short enough that restarting after crashing will still have a pretty
   * recent resume token.
   */
  private static final long RESUME_TOKEN_MAX_AGE_SECONDS = TimeUnit.MINUTES.toSeconds(5);

  /** Manages our in-memory or durable persistence. */
  private final Persistence persistence;

  /** The set of all mutations that have been sent but not yet been applied to the backend. */
  private MutationQueue mutationQueue;

  /** The last known state of all referenced documents according to the backend. */
  private final RemoteDocumentCache remoteDocuments;

  /** The current state of all referenced documents, reflecting local changes. */
  private LocalDocumentsView localDocuments;

  /** Performs queries over the localDocuments (and potentially maintains indexes). */
  private QueryEngine queryEngine;

  /** The set of document references maintained by any local views. */
  private final ReferenceSet localViewReferences;

  /** Maps a query to the data about that query. */
  private final QueryCache queryCache;

  /** Maps a targetId to data about its query. */
  private final SparseArray<QueryData> targetIds;

  /** Used to generate targetIds for queries tracked locally. */
  private final TargetIdGenerator targetIdGenerator;

  public LocalStore(Persistence persistence, User initialUser) {
    hardAssert(
        persistence.isStarted(), "LocalStore was passed an unstarted persistence implementation");
    this.persistence = persistence;
    queryCache = persistence.getQueryCache();
    targetIdGenerator = TargetIdGenerator.forQueryCache(queryCache.getHighestTargetId());
    mutationQueue = persistence.getMutationQueue(initialUser);
    remoteDocuments = persistence.getRemoteDocumentCache();
    localDocuments =
        new LocalDocumentsView(remoteDocuments, mutationQueue, persistence.getIndexManager());
    // TODO: Use IndexedQueryEngine as appropriate.
    queryEngine = new SimpleQueryEngine(localDocuments);

    localViewReferences = new ReferenceSet();
    persistence.getReferenceDelegate().setInMemoryPins(localViewReferences);

    targetIds = new SparseArray<>();
  }

  public void start() {
    startMutationQueue();
  }

  private void startMutationQueue() {
    persistence.runTransaction(
        "Start MutationQueue",
        () -> {
          mutationQueue.start();
        });
  }

  // PORTING NOTE: no shutdown for LocalStore or persistence components on Android.

  public ImmutableSortedMap<DocumentKey, MaybeDocument> handleUserChange(User user) {
    // Swap out the mutation queue, grabbing the pending mutation batches before and after.
    List<MutationBatch> oldBatches = mutationQueue.getAllMutationBatches();

    mutationQueue = persistence.getMutationQueue(user);
    startMutationQueue();

    List<MutationBatch> newBatches = mutationQueue.getAllMutationBatches();

    // Recreate our LocalDocumentsView using the new MutationQueue.
    localDocuments =
        new LocalDocumentsView(remoteDocuments, mutationQueue, persistence.getIndexManager());
    // TODO: Use IndexedQueryEngine as appropriate.
    queryEngine = new SimpleQueryEngine(localDocuments);

    // Union the old/new changed keys.
    ImmutableSortedSet<DocumentKey> changedKeys = DocumentKey.emptyKeySet();
    for (List<MutationBatch> batches : asList(oldBatches, newBatches)) {
      for (MutationBatch batch : batches) {
        for (Mutation mutation : batch.getMutations()) {
          changedKeys = changedKeys.insert(mutation.getKey());
        }
      }
    }

    // Return the set of all (potentially) changed documents as the result of the user change.
    return localDocuments.getDocuments(changedKeys);
  }

  /** Accepts locally generated Mutations and commits them to storage. */
  public LocalWriteResult writeLocally(List<Mutation> mutations) {
    Timestamp localWriteTime = Timestamp.now();

    // TODO: Call queryEngine.handleDocumentChange() appropriately.

    Set<DocumentKey> keys = new HashSet<>();
    for (Mutation mutation : mutations) {
      keys.add(mutation.getKey());
    }

    return persistence.runTransaction(
        "Locally write mutations",
        () -> {
          // Load and apply all existing mutations. This lets us compute the current base state for
          // all non-idempotent transforms before applying any additional user-provided writes.
          ImmutableSortedMap<DocumentKey, MaybeDocument> existingDocuments =
              localDocuments.getDocuments(keys);

          // For non-idempotent mutations (such as `FieldValue.increment()`), we record the base
          // state in a separate patch mutation. This is later used to guarantee consistent values
          // and prevents flicker even if the backend sends us an update that already includes our
          // transform.
          List<Mutation> baseMutations = new ArrayList<>();
          for (Mutation mutation : mutations) {
            ObjectValue baseValue =
                mutation.extractBaseValue(existingDocuments.get(mutation.getKey()));
            if (baseValue != null) {
              // NOTE: The base state should only be applied if there's some existing
              // document to override, so use a Precondition of exists=true
              baseMutations.add(
                  new PatchMutation(
                      mutation.getKey(),
                      baseValue,
                      baseValue.getFieldMask(),
                      Precondition.exists(true)));
            }
          }

          MutationBatch batch =
              mutationQueue.addMutationBatch(localWriteTime, baseMutations, mutations);
          ImmutableSortedMap<DocumentKey, MaybeDocument> changedDocuments =
              batch.applyToLocalDocumentSet(existingDocuments);
          return new LocalWriteResult(batch.getBatchId(), changedDocuments);
        });
  }

  /**
   * Acknowledges the given batch.
   *
   * <p>On the happy path when a batch is acknowledged, the local store will
   *
   * <ul>
   *   <li>remove the batch from the mutation queue;
   *   <li>apply the changes to the remote document cache;
   *   <li>recalculate the latency compensated view implied by those changes (there may be mutations
   *       in the queue that affect the documents but haven't been acknowledged yet); and
   *   <li>give the changed documents back the sync engine
   * </ul>
   *
   * @return The resulting (modified) documents.
   */
  public ImmutableSortedMap<DocumentKey, MaybeDocument> acknowledgeBatch(
      MutationBatchResult batchResult) {
    return persistence.runTransaction(
        "Acknowledge batch",
        () -> {
          MutationBatch batch = batchResult.getBatch();
          mutationQueue.acknowledgeBatch(batch, batchResult.getStreamToken());
          applyWriteToRemoteDocuments(batchResult);
          mutationQueue.performConsistencyCheck();
          return localDocuments.getDocuments(batch.getKeys());
        });
  }

  /**
   * Removes mutations from the MutationQueue for the specified batch. LocalDocuments will be
   * recalculated.
   *
   * @return The resulting (modified) documents.
   */
  public ImmutableSortedMap<DocumentKey, MaybeDocument> rejectBatch(int batchId) {
    // TODO: Call queryEngine.handleDocumentChange() appropriately.

    return persistence.runTransaction(
        "Reject batch",
        () -> {
          MutationBatch toReject = mutationQueue.lookupMutationBatch(batchId);
          hardAssert(toReject != null, "Attempt to reject nonexistent batch!");

          mutationQueue.removeMutationBatch(toReject);
          mutationQueue.performConsistencyCheck();
          return localDocuments.getDocuments(toReject.getKeys());
        });
  }

  /**
   * Returns the largest (latest) batch id in mutation queue that is pending server response.
   * Returns {@link MutationBatch#UNKNOWN} if the queue is empty.
   */
  public int getHighestUnacknowledgedBatchId() {
    return mutationQueue.getHighestUnacknowledgedBatchId();
  }

  /** Returns the last recorded stream token for the current user. */
  public ByteString getLastStreamToken() {
    return mutationQueue.getLastStreamToken();
  }

  /**
   * Sets the stream token for the current user without acknowledging any mutation batch. This is
   * usually only useful after a stream handshake or in response to an error that requires clearing
   * the stream token.
   *
   * @param streamToken The streamToken to record. Use {@code WriteStream.EMPTY_STREAM_TOKEN} to
   *     clear the current value.
   */
  public void setLastStreamToken(ByteString streamToken) {
    persistence.runTransaction(
        "Set stream token", () -> mutationQueue.setLastStreamToken(streamToken));
  }

  /**
   * Returns the last consistent snapshot processed (used by the RemoteStore to determine whether to
   * buffer incoming snapshots from the backend).
   */
  public SnapshotVersion getLastRemoteSnapshotVersion() {
    return queryCache.getLastRemoteSnapshotVersion();
  }

  /**
   * Updates the "ground-state" (remote) documents. We assume that the remote event reflects any
   * write batches that have been acknowledged or rejected (i.e. we do not re-apply local mutations
   * to updates from this event).
   *
   * <p>LocalDocuments are re-calculated if there are remaining mutations in the queue.
   */
  public ImmutableSortedMap<DocumentKey, MaybeDocument> applyRemoteEvent(RemoteEvent remoteEvent) {
    // TODO: Call queryEngine.handleDocumentChange() appropriately.
    return persistence.runTransaction(
        "Apply remote event",
        () -> {
          long sequenceNumber = persistence.getReferenceDelegate().getCurrentSequenceNumber();
          Set<DocumentKey> authoritativeUpdates = new HashSet<>();

          Map<Integer, TargetChange> targetChanges = remoteEvent.getTargetChanges();
          for (Map.Entry<Integer, TargetChange> entry : targetChanges.entrySet()) {
            Integer boxedTargetId = entry.getKey();
            int targetId = boxedTargetId;
            TargetChange change = entry.getValue();

            // Do not ref/unref unassigned targetIds - it may lead to leaks.
            QueryData queryData = targetIds.get(targetId);
            if (queryData == null) {
              continue;
            }

            // When a global snapshot contains updates (either add or modify) we can completely
            // trust these updates as authoritative and blindly apply them to our cache (as a
            // defensive measure to promote self-healing in the unfortunate case that our cache
            // is ever somehow corrupted / out-of-sync).
            //
            // If the document is only updated while removing it from a target then watch isn't
            // obligated to send the absolute latest version: it can send the first version that
            // caused the document not to match.
            for (DocumentKey key : change.getAddedDocuments()) {
              authoritativeUpdates.add(key);
            }
            for (DocumentKey key : change.getModifiedDocuments()) {
              authoritativeUpdates.add(key);
            }

            queryCache.removeMatchingKeys(change.getRemovedDocuments(), targetId);
            queryCache.addMatchingKeys(change.getAddedDocuments(), targetId);

            // Update the resume token if the change includes one. Don't clear any preexisting
            // value.
            ByteString resumeToken = change.getResumeToken();
            if (!resumeToken.isEmpty()) {
              QueryData oldQueryData = queryData;
              queryData =
                  queryData
                      .withResumeToken(resumeToken, remoteEvent.getSnapshotVersion())
                      .withSequenceNumber(sequenceNumber);
              targetIds.put(boxedTargetId, queryData);

              if (shouldPersistQueryData(oldQueryData, queryData, change)) {
                queryCache.updateQueryData(queryData);
              }
            }
          }

          Map<DocumentKey, MaybeDocument> changedDocs = new HashMap<>();
          Map<DocumentKey, MaybeDocument> documentUpdates = remoteEvent.getDocumentUpdates();
          Set<DocumentKey> limboDocuments = remoteEvent.getResolvedLimboDocuments();
          // Each loop iteration only affects its "own" doc, so it's safe to get all the remote
          // documents in advance in a single call.
          Map<DocumentKey, MaybeDocument> existingDocs =
              remoteDocuments.getAll(documentUpdates.keySet());

          for (Entry<DocumentKey, MaybeDocument> entry : documentUpdates.entrySet()) {
            DocumentKey key = entry.getKey();
            MaybeDocument doc = entry.getValue();
            MaybeDocument existingDoc = existingDocs.get(key);

            if (existingDoc == null
                || (authoritativeUpdates.contains(doc.getKey()) && !existingDoc.hasPendingWrites())
                || doc.getVersion().compareTo(existingDoc.getVersion()) >= 0) {
<<<<<<< HEAD
              remoteDocuments.add(doc, remoteEvent.getSnapshotVersion());
=======
              // If a document update isn't authoritative, make sure we don't apply an old document
              // version to the remote cache.
              remoteDocuments.add(doc);
>>>>>>> a96334f3
              changedDocs.put(key, doc);
            } else if (doc instanceof NoDocument && doc.getVersion().equals(SnapshotVersion.NONE)) {
              // NoDocuments with SnapshotVersion.MIN are used in manufactured events (e.g. in the
              // case of a limbo document resolution failing). We remove these documents from cache
              // since we lost access.
              remoteDocuments.remove(doc.getKey());
              changedDocs.put(key, doc);
            } else {
              Logger.debug(
                  "LocalStore",
                  "Ignoring outdated watch update for %s."
                      + "Current version: %s  Watch version: %s",
                  key,
                  existingDoc.getVersion(),
                  doc.getVersion());
            }

            if (limboDocuments.contains(key)) {
              persistence.getReferenceDelegate().updateLimboDocument(key);
            }
          }

          // HACK: The only reason we allow snapshot version NONE is so that we can synthesize
          // remote events when we get permission denied errors while trying to resolve the
          // state of a locally cached document that is in limbo.
          SnapshotVersion lastRemoteVersion = queryCache.getLastRemoteSnapshotVersion();
          SnapshotVersion remoteVersion = remoteEvent.getSnapshotVersion();
          if (!remoteVersion.equals(SnapshotVersion.NONE)) {
            hardAssert(
                remoteVersion.compareTo(lastRemoteVersion) >= 0,
                "Watch stream reverted to previous snapshot?? (%s < %s)",
                remoteVersion,
                lastRemoteVersion);
            queryCache.setLastRemoteSnapshotVersion(remoteVersion);
          }

          return localDocuments.getLocalViewOfDocuments(changedDocs);
        });
  }

  /**
   * Returns true if the newQueryData should be persisted during an update of an active target.
   * QueryData should always be persisted when a target is being released and should not call this
   * function.
   *
   * <p>While the target is active, QueryData updates can be omitted when nothing about the target
   * has changed except metadata like the resume token or snapshot version. Occasionally it's worth
   * the extra write to prevent these values from getting too stale after a crash, but this doesn't
   * have to be too frequent.
   */
  private static boolean shouldPersistQueryData(
      QueryData oldQueryData, QueryData newQueryData, TargetChange change) {
    // Avoid clearing any existing value
    if (newQueryData.getResumeToken().isEmpty()) return false;

    // Any resume token is interesting if there isn't one already.
    if (oldQueryData.getResumeToken().isEmpty()) return true;

    // Don't allow resume token changes to be buffered indefinitely. This allows us to be reasonably
    // up-to-date after a crash and avoids needing to loop over all active queries on shutdown.
    // Especially in the browser we may not get time to do anything interesting while the current
    // tab is closing.
    long newSeconds = newQueryData.getSnapshotVersion().getTimestamp().getSeconds();
    long oldSeconds = oldQueryData.getSnapshotVersion().getTimestamp().getSeconds();
    long timeDelta = newSeconds - oldSeconds;
    if (timeDelta >= RESUME_TOKEN_MAX_AGE_SECONDS) return true;

    // Otherwise if the only thing that has changed about a target is its resume token it's not
    // worth persisting. Note that the RemoteStore keeps an in-memory view of the currently active
    // targets which includes the current resume token, so stream failure or user changes will still
    // use an up-to-date resume token regardless of what we do here.
    int changes =
        change.getAddedDocuments().size()
            + change.getModifiedDocuments().size()
            + change.getRemovedDocuments().size();
    return changes > 0;
  }

  /** Notify the local store of the changed views to locally pin / unpin documents. */
  public void notifyLocalViewChanges(List<LocalViewChanges> viewChanges) {
    persistence.runTransaction(
        "notifyLocalViewChanges",
        () -> {
          for (LocalViewChanges viewChange : viewChanges) {
            int targetId = viewChange.getTargetId();

            localViewReferences.addReferences(viewChange.getAdded(), targetId);
            ImmutableSortedSet<DocumentKey> removed = viewChange.getRemoved();
            for (DocumentKey key : removed) {
              persistence.getReferenceDelegate().removeReference(key);
            }
            localViewReferences.removeReferences(removed, targetId);

            if (!viewChange.hasUnresolvedLimboDocuments()) {
              QueryData queryData = targetIds.get(targetId);
              hardAssert(
                  queryData != null,
                  "Can't set limbo-free snapshot version for unknown target: %s",
                  targetId);

              // Advance the last limbo free snapshot version
              SnapshotVersion lastLimboFreeSnapshotVersion = queryData.getSnapshotVersion();
              QueryData updatedQueryData =
                  queryData.withLastLimboFreeSnapshotVersion(lastLimboFreeSnapshotVersion);
              targetIds.put(targetId, updatedQueryData);
            }
          }
        });
  }

  /**
   * Returns the mutation batch after the passed in batchId in the mutation queue or null if empty.
   *
   * @param afterBatchId The batch to search after, or -1 for the first mutation in the queue.
   * @return The next mutation or null if there wasn't one.
   */
  public @Nullable MutationBatch getNextMutationBatch(int afterBatchId) {
    return mutationQueue.getNextMutationBatchAfterBatchId(afterBatchId);
  }

  /** Returns the current value of a document with a given key, or null if not found. */
  @Nullable
  public MaybeDocument readDocument(DocumentKey key) {
    return localDocuments.getDocument(key);
  }

  /**
   * Assigns the given query an internal ID so that its results can be pinned so they don't get
   * GC'd. A query must be allocated in the local store before the store can be used to manage its
   * view.
   */
  public QueryData allocateQuery(Query query) {
    int targetId;
    QueryData cached = queryCache.getQueryData(query);
    if (cached != null) {
      // This query has been listened to previously, so reuse the previous targetID.
      // TODO: freshen last accessed date?
      targetId = cached.getTargetId();
    } else {
      final AllocateQueryHolder holder = new AllocateQueryHolder();
      persistence.runTransaction(
          "Allocate query",
          () -> {
            holder.targetId = targetIdGenerator.nextId();
            holder.cached =
                new QueryData(
                    query,
                    holder.targetId,
                    persistence.getReferenceDelegate().getCurrentSequenceNumber(),
                    QueryPurpose.LISTEN);
            queryCache.addQueryData(holder.cached);
          });
      targetId = holder.targetId;
      cached = holder.cached;
    }

    // Sanity check to ensure that even when resuming a query it's not currently active.
    hardAssert(
        targetIds.get(targetId) == null, "Tried to allocate an already allocated query: %s", query);
    targetIds.put(targetId, cached);
    return cached;
  }

  /** Mutable state for the transaction in allocateQuery. */
  private static class AllocateQueryHolder {
    QueryData cached;
    int targetId;
  }

  /** Unpin all the documents associated with the given query. */
  public void releaseQuery(Query query) {
    persistence.runTransaction(
        "Release query",
        () -> {
          QueryData queryData = queryCache.getQueryData(query);
          hardAssert(queryData != null, "Tried to release nonexistent query: %s", query);

          int targetId = queryData.getTargetId();
          QueryData cachedQueryData = targetIds.get(targetId);

          boolean needsUpdate = false;
          if (cachedQueryData.getSnapshotVersion().compareTo(queryData.getSnapshotVersion()) > 0) {
            // If we've been avoiding persisting the resumeToken (see shouldPersistQueryData for
            // conditions and rationale) we need to persist the token now because there will no
            // longer be an in-memory version to fall back on.
            needsUpdate = true;
          } else if (!cachedQueryData
              .getLastLimboFreeSnapshotVersion()
              .equals(queryData.getLastLimboFreeSnapshotVersion())) {
            needsUpdate = true;
          }

          if (needsUpdate) {
            queryData = cachedQueryData;
            queryCache.updateQueryData(queryData);
          }

          // References for documents sent via Watch are automatically removed when we delete a
          // query's target data from the reference delegate. Since this does not remove references
          // for locally mutated documents, we have to remove the target associations for these
          // documents manually.
          ImmutableSortedSet<DocumentKey> removedReferences =
              localViewReferences.removeReferencesForId(queryData.getTargetId());
          for (DocumentKey key : removedReferences) {
            persistence.getReferenceDelegate().removeReference(key);
          }
          persistence.getReferenceDelegate().removeTarget(queryData);
          targetIds.remove(queryData.getTargetId());
        });
  }

  /** Runs the given query against all the documents in the local store and returns the results. */
  public ImmutableSortedMap<DocumentKey, Document> executeQuery(Query query) {
    return queryEngine.getDocumentsMatchingQuery(query);
  }

  /**
   * Returns the keys of the documents that are associated with the given target id in the remote
   * table.
   */
  public ImmutableSortedSet<DocumentKey> getRemoteDocumentKeys(int targetId) {
    return queryCache.getMatchingKeysForTargetId(targetId);
  }

  private void applyWriteToRemoteDocuments(MutationBatchResult batchResult) {
    MutationBatch batch = batchResult.getBatch();
    Set<DocumentKey> docKeys = batch.getKeys();
    for (DocumentKey docKey : docKeys) {
      MaybeDocument remoteDoc = remoteDocuments.get(docKey);
      MaybeDocument doc = remoteDoc;
      SnapshotVersion ackVersion = batchResult.getDocVersions().get(docKey);
      hardAssert(ackVersion != null, "docVersions should contain every doc in the write.");

      if (doc == null || doc.getVersion().compareTo(ackVersion) < 0) {
        doc = batch.applyToRemoteDocument(docKey, doc, batchResult);
        if (doc == null) {
          hardAssert(
              remoteDoc == null,
              "Mutation batch %s applied to document %s resulted in null.",
              batch,
              remoteDoc);
        } else {
          remoteDocuments.add(doc, batchResult.getCommitVersion());
        }
      }
    }

    mutationQueue.removeMutationBatch(batch);
  }

  public LruGarbageCollector.Results collectGarbage(LruGarbageCollector garbageCollector) {
    return persistence.runTransaction("Collect garbage", () -> garbageCollector.collect(targetIds));
  }
}<|MERGE_RESOLUTION|>--- conflicted
+++ resolved
@@ -395,13 +395,9 @@
             if (existingDoc == null
                 || (authoritativeUpdates.contains(doc.getKey()) && !existingDoc.hasPendingWrites())
                 || doc.getVersion().compareTo(existingDoc.getVersion()) >= 0) {
-<<<<<<< HEAD
-              remoteDocuments.add(doc, remoteEvent.getSnapshotVersion());
-=======
               // If a document update isn't authoritative, make sure we don't apply an old document
               // version to the remote cache.
-              remoteDocuments.add(doc);
->>>>>>> a96334f3
+              remoteDocuments.add(doc, remoteEvent.getSnapshotVersion());
               changedDocs.put(key, doc);
             } else if (doc instanceof NoDocument && doc.getVersion().equals(SnapshotVersion.NONE)) {
               // NoDocuments with SnapshotVersion.MIN are used in manufactured events (e.g. in the
