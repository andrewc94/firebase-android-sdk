--- conflicted
+++ resolved
@@ -167,11 +167,7 @@
 
     // Capture the time that the crash occurs and close over it so that the time doesn't
     // reflect when we get around to executing the task later.
-<<<<<<< HEAD
-    final long time = System.currentTimeMillis();
-=======
     final long timestampMillis = System.currentTimeMillis();
->>>>>>> 771dbb60
 
     final Task<Void> handleUncaughtExceptionTask =
         backgroundWorker.submitTask(
@@ -193,12 +189,7 @@
                 reportingCoordinator.persistFatalEvent(
                     ex, thread, currentSessionId, timestampSeconds);
 
-<<<<<<< HEAD
-                doWriteAppExceptionMarker(time);
-=======
                 doWriteAppExceptionMarker(timestampMillis);
->>>>>>> 771dbb60
-
                 doCloseSessions();
                 doOpenSession();
 
@@ -404,11 +395,7 @@
   void writeNonFatalException(@NonNull final Thread thread, @NonNull final Throwable ex) {
     // Capture and close over the current time, so that we get the exact call time,
     // rather than the time at which the task executes.
-<<<<<<< HEAD
-    final long time = System.currentTimeMillis();
-=======
     final long timestampMillis = System.currentTimeMillis();
->>>>>>> 771dbb60
 
     backgroundWorker.submit(
         new Runnable() {
