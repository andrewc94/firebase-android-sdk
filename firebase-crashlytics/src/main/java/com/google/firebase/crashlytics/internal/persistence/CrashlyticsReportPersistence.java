// Copyright 2020 Google LLC
//
// Licensed under the Apache License, Version 2.0 (the "License");
// you may not use this file except in compliance with the License.
// You may obtain a copy of the License at
//
//      http://www.apache.org/licenses/LICENSE-2.0
//
// Unless required by applicable law or agreed to in writing, software
// distributed under the License is distributed on an "AS IS" BASIS,
// WITHOUT WARRANTIES OR CONDITIONS OF ANY KIND, either express or implied.
// See the License for the specific language governing permissions and
// limitations under the License.

package com.google.firebase.crashlytics.internal.persistence;

import androidx.annotation.NonNull;
import androidx.annotation.Nullable;
import com.google.firebase.crashlytics.internal.Logger;
import com.google.firebase.crashlytics.internal.common.CrashlyticsReportWithSessionId;
import com.google.firebase.crashlytics.internal.model.CrashlyticsReport;
import com.google.firebase.crashlytics.internal.model.CrashlyticsReport.Session;
import com.google.firebase.crashlytics.internal.model.CrashlyticsReport.Session.Event;
import com.google.firebase.crashlytics.internal.model.ImmutableList;
import com.google.firebase.crashlytics.internal.model.serialization.CrashlyticsReportJsonTransform;
import com.google.firebase.crashlytics.internal.settings.SettingsDataProvider;
import java.io.ByteArrayOutputStream;
import java.io.File;
import java.io.FileFilter;
import java.io.FileInputStream;
import java.io.FileOutputStream;
import java.io.FilenameFilter;
import java.io.IOException;
import java.io.OutputStreamWriter;
import java.nio.charset.Charset;
import java.util.ArrayList;
import java.util.Arrays;
import java.util.Collections;
import java.util.Comparator;
import java.util.List;
import java.util.Locale;
import java.util.concurrent.atomic.AtomicInteger;

/**
 * This class handles persisting report and event data to disk, combining reports with their
 * associated events into "finalized" report files, reading reports from disk, parsing them to be
 * returned as CrashlyticsReport objects, and deleting them.
 */
public class CrashlyticsReportPersistence {

  private static final Charset UTF_8 = Charset.forName("UTF-8");

  private static final int MAX_OPEN_SESSIONS = 8;
  private static final String WORKING_DIRECTORY_NAME = "report-persistence";
  private static final String OPEN_SESSIONS_DIRECTORY_NAME = "sessions";
  private static final String PRIORITY_REPORTS_DIRECTORY = "priority-reports";
  private static final String NATIVE_REPORTS_DIRECTORY = "native-reports";
  private static final String REPORTS_DIRECTORY = "reports";

  private static final String REPORT_FILE_NAME = "report";
  private static final String USER_FILE_NAME = "user";
  // We use the lastModified timestamp of this file to quickly store and access the startTime in ms
  // of a session.
  private static final String SESSION_START_TIMESTAMP_FILE_NAME = "start-time";
  private static final String EVENT_FILE_NAME_PREFIX = "event";
  private static final int EVENT_COUNTER_WIDTH = 10; // String width of maximum positive int value
  private static final String EVENT_COUNTER_FORMAT = "%0" + EVENT_COUNTER_WIDTH + "d";
  private static final int EVENT_NAME_LENGTH =
      EVENT_FILE_NAME_PREFIX.length() + EVENT_COUNTER_WIDTH;
  private static final String PRIORITY_EVENT_SUFFIX = "_";
  private static final String NORMAL_EVENT_SUFFIX = "";

  private static final CrashlyticsReportJsonTransform TRANSFORM =
      new CrashlyticsReportJsonTransform();
  private static final Comparator<? super File> LATEST_SESSION_ID_FIRST_COMPARATOR =
      (f1, f2) -> f2.getName().compareTo(f1.getName());
  private static final FilenameFilter EVENT_FILE_FILTER =
      (f, name) -> name.startsWith(EVENT_FILE_NAME_PREFIX);

  @NonNull private final AtomicInteger eventCounter = new AtomicInteger(0);

  // Storage for sessions that are still being written to
  @NonNull private final File openSessionsDirectory;

  // Storage for finalized reports
  @NonNull private final File priorityReportsDirectory;
  @NonNull private final File reportsDirectory;

  // Storage for NDK Reports
  @NonNull private final File nativeReportsDirectory;

  @NonNull private final SettingsDataProvider settingsDataProvider;

  public CrashlyticsReportPersistence(
      @NonNull File rootDirectory, @NonNull SettingsDataProvider settingsDataProvider) {
    final File workingDirectory = new File(rootDirectory, WORKING_DIRECTORY_NAME);
    openSessionsDirectory = new File(workingDirectory, OPEN_SESSIONS_DIRECTORY_NAME);
    priorityReportsDirectory = new File(workingDirectory, PRIORITY_REPORTS_DIRECTORY);
    reportsDirectory = new File(workingDirectory, REPORTS_DIRECTORY);
    nativeReportsDirectory = new File(workingDirectory, NATIVE_REPORTS_DIRECTORY);
    this.settingsDataProvider = settingsDataProvider;
  }

  public void persistReport(@NonNull CrashlyticsReport report) {
    final Session session = report.getSession();
    if (session == null) {
      Logger.getLogger().d("Could not get session for report");
      return;
    }

    final String sessionId = session.getIdentifier();
    try {
      final File sessionDirectory = prepareDirectory(getSessionDirectoryById(sessionId));
      final String json = TRANSFORM.reportToJson(report);
      writeTextFile(new File(sessionDirectory, REPORT_FILE_NAME), json);
      writeTextFile(
          new File(sessionDirectory, SESSION_START_TIMESTAMP_FILE_NAME),
          "",
          session.getStartedAt());
    } catch (IOException e) {
      Logger.getLogger().d("Could not persist report for session " + sessionId, e);
    }
  }

  /**
   * Persist an event for a given session with normal priority.
   *
   * <p>Only a certain number of normal priority events are stored per-session. When this maximum is
   * reached, the oldest events will be dropped.
   *
   * @param event
   * @param sessionId
   */
  public void persistEvent(
      @NonNull CrashlyticsReport.Session.Event event, @NonNull String sessionId) {
    persistEvent(event, sessionId, false);
  }

  /**
   * Persist an event for a given session, specifying whether or not it is high priority.
   *
   * <p>Only a certain number of normal priority events are stored per-session. When this maximum is
   * reached, the oldest events will be dropped. High priority events are not subject to this limit.
   *
   * @param event
   * @param sessionId
   * @param isHighPriority
   */
  public void persistEvent(
      @NonNull CrashlyticsReport.Session.Event event,
      @NonNull String sessionId,
      boolean isHighPriority) {
    int maxEventsToKeep =
        settingsDataProvider.getSettings().getSessionData().maxCustomExceptionEvents;
    final File sessionDirectory = getSessionDirectoryById(sessionId);
    final String json = TRANSFORM.eventToJson(event);
    final String fileName = generateEventFilename(eventCounter.getAndIncrement(), isHighPriority);
    try {
      writeTextFile(new File(sessionDirectory, fileName), json);
    } catch (IOException e) {
      Logger.getLogger().w("Could not persist event for session " + sessionId, e);
    }
    trimEvents(sessionDirectory, maxEventsToKeep);
  }

  public void persistUserIdForSession(@NonNull String userId, @NonNull String sessionId) {
    final File sessionDirectory = getSessionDirectoryById(sessionId);
    try {
      writeTextFile(new File(sessionDirectory, USER_FILE_NAME), userId);
    } catch (IOException e) {
      // Session directory is not guaranteed to exist
      Logger.getLogger().w("Could not persist user ID for session " + sessionId, e);
    }
  }

  @NonNull
  public List<String> listSortedOpenSessionIds() {
    List<File> openSessionDirectories = getAllFilesInDirectory(openSessionsDirectory);
    Collections.sort(openSessionDirectories, LATEST_SESSION_ID_FIRST_COMPARATOR);
    final List<String> openSessionIds = new ArrayList<>();
    for (File f : openSessionDirectories) {
      openSessionIds.add(f.getName());
    }
    return openSessionIds;
  }

  /**
   * Gets the startTimestampMs of the given sessionId.
   *
   * @param sessionId
   * @return startTimestampMs
   */
<<<<<<< HEAD
  public long getStartTimestampMs(String sessionId) {
=======
  public long getStartTimestampMillis(String sessionId) {
>>>>>>> 771dbb60
    final File sessionDirectory = getSessionDirectoryById(sessionId);
    final File sessionStartTimestampFile =
        new File(sessionDirectory, SESSION_START_TIMESTAMP_FILE_NAME);
    return sessionStartTimestampFile.lastModified();
  }

  public boolean hasFinalizedReports() {
    return !getAllFinalizedReportFiles().isEmpty();
  }

  public void deleteAllReports() {
    for (File reportFile : getAllFinalizedReportFiles()) {
      reportFile.delete();
    }
  }

  public void deleteFinalizedReport(String sessionId) {
    final FilenameFilter filter = (d, f) -> f.startsWith(sessionId);
    List<File> filteredReports =
        combineReportFiles(
            getFilesInDirectory(priorityReportsDirectory, filter),
            getFilesInDirectory(nativeReportsDirectory, filter),
            getFilesInDirectory(reportsDirectory, filter));
    for (File reportFile : filteredReports) {
      reportFile.delete();
    }
  }

  /**
   * Finalizes all open sessions except for the current session ID
   *
   * @param currentSessionId current session ID (to skip). If this is null, all open sessions will
   *     be finalized.
   * @param sessionEndTime
   */
  public void finalizeReports(@Nullable String currentSessionId, long sessionEndTime) {
    final List<File> sessionDirectories = capAndGetOpenSessions(currentSessionId);
    for (File sessionDirectory : sessionDirectories) {
      Logger.getLogger().v("Finalizing report for session " + sessionDirectory.getName());
      synthesizeReport(sessionDirectory, sessionEndTime);
      recursiveDelete(sessionDirectory);
    }

    capFinalizedReports();
  }

  public void finalizeSessionWithNativeEvent(
      @NonNull String previousSessionId, @NonNull CrashlyticsReport.FilesPayload ndkPayload) {
    final File reportFile = new File(getSessionDirectoryById(previousSessionId), REPORT_FILE_NAME);
    synthesizeNativeReportFile(reportFile, nativeReportsDirectory, ndkPayload, previousSessionId);
  }

  /**
   * @return finalized (no longer changing) Crashlytics Reports, sorted first from high to low
   *     priority, secondarily sorted from most recent to least
   */
  @NonNull
  public List<CrashlyticsReportWithSessionId> loadFinalizedReports() {
    final List<File> allReportFiles = getAllFinalizedReportFiles();
    final ArrayList<CrashlyticsReportWithSessionId> allReports = new ArrayList<>();
    allReports.ensureCapacity(allReportFiles.size());
    for (File reportFile : getAllFinalizedReportFiles()) {
      try {
        CrashlyticsReport jsonReport = TRANSFORM.reportFromJson(readTextFile(reportFile));
        allReports.add(CrashlyticsReportWithSessionId.create(jsonReport, reportFile.getName()));
      } catch (IOException e) {
        Logger.getLogger().w("Could not load report file " + reportFile + "; deleting", e);
        reportFile.delete();
      }
    }
    return allReports;
  }

  @NonNull
  private List<File> capAndGetOpenSessions(@Nullable String currentSessionId) {
    final FileFilter sessionDirectoryFilter =
        (f) -> f.isDirectory() && !f.getName().equals(currentSessionId);
    List<File> openSessionDirectories =
        getFilesInDirectory(openSessionsDirectory, sessionDirectoryFilter);
    Collections.sort(openSessionDirectories, LATEST_SESSION_ID_FIRST_COMPARATOR);
    if (openSessionDirectories.size() <= MAX_OPEN_SESSIONS) {
      return openSessionDirectories;
    }

    // Make a sublist of the reports that go over the size limit
    List<File> openSessionDirectoriesToRemove =
        openSessionDirectories.subList(MAX_OPEN_SESSIONS, openSessionDirectories.size());
    for (File openSessionDirectory : openSessionDirectoriesToRemove) {
      recursiveDelete(openSessionDirectory);
    }
    return openSessionDirectories.subList(0, MAX_OPEN_SESSIONS);
  }

  private void capFinalizedReports() {
    int maxReportsToKeep =
        settingsDataProvider.getSettings().getSessionData().maxCompleteSessionsCount;
    List<File> finalizedReportFiles = getAllFinalizedReportFiles();

    int fileCount = finalizedReportFiles.size();
    if (fileCount <= maxReportsToKeep) {
      return;
    }

    // Make a sublist of the reports that go over the size limit
    List<File> filesToRemove = finalizedReportFiles.subList(maxReportsToKeep, fileCount);
    for (File reportFile : filesToRemove) {
      reportFile.delete();
    }
  }

  /**
   * @return finalized (no longer changing) files for Crashlytics Reports, sorted first from high to
   *     low priority, secondarily sorted from most recent to least
   */
  @NonNull
  private List<File> getAllFinalizedReportFiles() {
    return sortAndCombineReportFiles(
        combineReportFiles(
            getAllFilesInDirectory(priorityReportsDirectory),
            getAllFilesInDirectory(nativeReportsDirectory)),
        getAllFilesInDirectory(reportsDirectory));
  }

  @NonNull
  private File getSessionDirectoryById(@NonNull String sessionId) {
    return new File(openSessionsDirectory, sessionId);
  }

  private void synthesizeReport(@NonNull File sessionDirectory, long sessionEndTime) {
    final List<File> eventFiles = getFilesInDirectory(sessionDirectory, EVENT_FILE_FILTER);

    // Only process the session if it has associated events
    if (eventFiles.isEmpty()) {
      Logger.getLogger().v("Session " + sessionDirectory.getName() + " has no events.");
      return;
    }

    Collections.sort(eventFiles);
    final List<Event> events = new ArrayList<>();
    boolean isHighPriorityReport = false;

    for (File eventFile : eventFiles) {
      try {
        events.add(TRANSFORM.eventFromJson(readTextFile(eventFile)));
        isHighPriorityReport = isHighPriorityReport || isHighPriorityEventFile(eventFile.getName());
      } catch (IOException e) {
        Logger.getLogger().w("Could not add event to report for " + eventFile, e);
      }
    }

    // b/168902195
    if (events.isEmpty()) {
      Logger.getLogger().w("Could not parse event files for session " + sessionDirectory.getName());
      return;
    }

    String userId = null;
    final File userIdFile = new File(sessionDirectory, USER_FILE_NAME);
    if (userIdFile.isFile()) {
      try {
        userId = readTextFile(userIdFile);
      } catch (IOException e) {
        Logger.getLogger().w("Could not read user ID file in " + sessionDirectory.getName(), e);
      }
    }

    final File reportFile = new File(sessionDirectory, REPORT_FILE_NAME);
    final File outputDirectory = isHighPriorityReport ? priorityReportsDirectory : reportsDirectory;
    synthesizeReportFile(
        reportFile, outputDirectory, events, sessionEndTime, isHighPriorityReport, userId);
  }

  private static void synthesizeNativeReportFile(
      @NonNull File reportFile,
      @NonNull File outputDirectory,
      @NonNull CrashlyticsReport.FilesPayload ndkPayload,
      @NonNull String previousSessionId) {
    try {
      final CrashlyticsReport report =
          TRANSFORM.reportFromJson(readTextFile(reportFile)).withNdkPayload(ndkPayload);

      writeTextFile(
          new File(prepareDirectory(outputDirectory), previousSessionId),
          TRANSFORM.reportToJson(report));
    } catch (IOException e) {
      Logger.getLogger().w("Could not synthesize final native report file for " + reportFile, e);
    }
  }

  private static void synthesizeReportFile(
      @NonNull File reportFile,
      @NonNull File outputDirectory,
      @NonNull List<Event> events,
      long sessionEndTime,
      boolean isCrashed,
      @Nullable String userId) {
    try {
      CrashlyticsReport report =
          TRANSFORM
              .reportFromJson(readTextFile(reportFile))
              .withSessionEndFields(sessionEndTime, isCrashed, userId)
              .withEvents(ImmutableList.from(events));

      final Session session = report.getSession();

      if (session == null) {
        // This shouldn't happen, but is a valid state for NDK-based reports
        return;
      }

      writeTextFile(
          new File(prepareDirectory(outputDirectory), session.getIdentifier()),
          TRANSFORM.reportToJson(report));
    } catch (IOException e) {
      Logger.getLogger().w("Could not synthesize final report file for " + reportFile, e);
    }
  }

  @NonNull
  private static List<File> sortAndCombineReportFiles(@NonNull List<File>... reports) {
    for (List<File> reportList : reports) {
      Collections.sort(reportList, LATEST_SESSION_ID_FIRST_COMPARATOR);
    }

    return combineReportFiles(reports);
  }

  @NonNull
  private static List<File> combineReportFiles(@NonNull List<File>... reports) {
    final ArrayList<File> allReportsFiles = new ArrayList<>();
    int totalReports = 0;
    for (List<File> reportList : reports) {
      totalReports += reportList.size();
    }
    allReportsFiles.ensureCapacity(totalReports);
    for (List<File> reportList : reports) {
      allReportsFiles.addAll(reportList);
    }
    return allReportsFiles;
  }

  private static boolean isHighPriorityEventFile(@NonNull String fileName) {
    return fileName.startsWith(EVENT_FILE_NAME_PREFIX) && fileName.endsWith(PRIORITY_EVENT_SUFFIX);
  }

  private static boolean isNormalPriorityEventFile(@NonNull File dir, @NonNull String name) {
    return name.startsWith(EVENT_FILE_NAME_PREFIX) && !name.endsWith(PRIORITY_EVENT_SUFFIX);
  }

  @NonNull
  private static String generateEventFilename(int eventNumber, boolean isHighPriority) {
    final String paddedEventNumber = String.format(Locale.US, EVENT_COUNTER_FORMAT, eventNumber);
    final String prioritySuffix = isHighPriority ? PRIORITY_EVENT_SUFFIX : NORMAL_EVENT_SUFFIX;
    return EVENT_FILE_NAME_PREFIX + paddedEventNumber + prioritySuffix;
  }

  private static int trimEvents(@NonNull File sessionDirectory, int maximum) {
    final List<File> normalPriorityEventFiles =
        getFilesInDirectory(
            sessionDirectory, CrashlyticsReportPersistence::isNormalPriorityEventFile);
    Collections.sort(normalPriorityEventFiles, CrashlyticsReportPersistence::oldestEventFileFirst);
    return capFilesCount(normalPriorityEventFiles, maximum);
  }

  @NonNull
  private static String getEventNameWithoutPriority(@NonNull String eventFileName) {
    return eventFileName.substring(0, EVENT_NAME_LENGTH);
  }

  private static int oldestEventFileFirst(@NonNull File f1, @NonNull File f2) {
    final String name1 = getEventNameWithoutPriority(f1.getName());
    final String name2 = getEventNameWithoutPriority(f2.getName());
    return name1.compareTo(name2);
  }

  @NonNull
  private static List<File> getAllFilesInDirectory(@NonNull File directory) {
    return getFilesInDirectory(directory, (FileFilter) null);
  }

  @NonNull
  private static List<File> getFilesInDirectory(
      @NonNull File directory, @Nullable FilenameFilter filter) {
    if (!directory.isDirectory()) {
      return Collections.emptyList();
    }
    final File[] files = (filter == null) ? directory.listFiles() : directory.listFiles(filter);
    return (files != null) ? Arrays.asList(files) : Collections.emptyList();
  }

  @NonNull
  private static List<File> getFilesInDirectory(
      @NonNull File directory, @Nullable FileFilter filter) {
    if (!directory.isDirectory()) {
      return Collections.emptyList();
    }
    final File[] files = (filter == null) ? directory.listFiles() : directory.listFiles(filter);
    return (files != null) ? Arrays.asList(files) : Collections.emptyList();
  }

  @NonNull
  private static File prepareDirectory(@NonNull File directory) throws IOException {
    if (!makeDirectory(directory)) {
      throw new IOException("Could not create directory " + directory);
    }
    return directory;
  }

  private static boolean makeDirectory(@NonNull File directory) {
    return directory.exists() || directory.mkdirs();
  }

  private static void writeTextFile(File file, String text) throws IOException {
    try (OutputStreamWriter writer = new OutputStreamWriter(new FileOutputStream(file), UTF_8)) {
      writer.write(text);
    }
  }

  private static void writeTextFile(File file, String text, long lastModifiedTimestampSeconds)
      throws IOException {
    try (OutputStreamWriter writer = new OutputStreamWriter(new FileOutputStream(file), UTF_8)) {
      writer.write(text);
      file.setLastModified(convertTimestampFromSecondsToMs(lastModifiedTimestampSeconds));
    }
  }

  @NonNull
  private static String readTextFile(@NonNull File file) throws IOException {
    final byte[] readBuffer = new byte[8192];
    final ByteArrayOutputStream bos = new ByteArrayOutputStream();
    try (FileInputStream fileInput = new FileInputStream(file)) {
      int read;
      while ((read = fileInput.read(readBuffer)) > 0) {
        bos.write(readBuffer, 0, read);
      }
      return new String(bos.toByteArray(), UTF_8);
    }
  }

  /**
   * Deletes files from the list until the list size is equal to the maximum. If list is already
   * correctly sized, no files are deleted. List should be sorted in the order in which files should
   * be deleted.
   *
   * @return the number of files retained on disk
   */
  private static int capFilesCount(List<File> files, int maximum) {
    int numRetained = files.size();
    for (File f : files) {
      if (numRetained <= maximum) {
        return numRetained;
      }
      recursiveDelete(f);
      numRetained--;
    }
    return numRetained;
  }

  private static void recursiveDelete(@Nullable File file) {
    if (file == null) {
      return;
    }
    if (file.isDirectory()) {
      for (File f : file.listFiles()) {
        recursiveDelete(f);
      }
    }
    file.delete();
  }

  private static long convertTimestampFromSecondsToMs(long timestampSeconds) {
    return timestampSeconds * 1000;
  }
}<|MERGE_RESOLUTION|>--- conflicted
+++ resolved
@@ -190,11 +190,7 @@
    * @param sessionId
    * @return startTimestampMs
    */
-<<<<<<< HEAD
-  public long getStartTimestampMs(String sessionId) {
-=======
   public long getStartTimestampMillis(String sessionId) {
->>>>>>> 771dbb60
     final File sessionDirectory = getSessionDirectoryById(sessionId);
     final File sessionStartTimestampFile =
         new File(sessionDirectory, SESSION_START_TIMESTAMP_FILE_NAME);
